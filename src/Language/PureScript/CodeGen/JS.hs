-----------------------------------------------------------------------------
--
-- Module      :  Language.PureScript.CodeGen.JS
-- Copyright   :  (c) Phil Freeman 2013
-- License     :  MIT
--
-- Maintainer  :  Phil Freeman <paf31@cantab.net>
-- Stability   :  experimental
-- Portability :
--
-- |
-- This module generates code in the simplified Javascript intermediate representation from Purescript code
--
-----------------------------------------------------------------------------

{-# LANGUAGE GADTs #-}
{-# LANGUAGE FlexibleContexts #-}
{-# LANGUAGE ScopedTypeVariables #-}

module Language.PureScript.CodeGen.JS (
    module AST,
    module Common,
    moduleToJs
) where

import Data.List ((\\), delete)
import Data.Maybe (mapMaybe, fromMaybe)
import qualified Data.Traversable as T (traverse)

import Control.Applicative
import Control.Arrow ((&&&))
<<<<<<< HEAD
import Control.Monad.Reader (MonadReader, asks)
import Control.Monad.Supply.Class

import Language.PureScript.AST.Declarations (ForeignCode(..))
=======
import Control.Monad (replicateM, forM)
import Control.Monad.Reader (MonadReader, asks)
import Control.Monad.Supply.Class

import Language.PureScript.AST.SourcePos
>>>>>>> 498dadce
import Language.PureScript.CodeGen.JS.AST as AST
import Language.PureScript.CodeGen.JS.Common as Common
import Language.PureScript.CodeGen.JS.Optimizer
import Language.PureScript.Core
import Language.PureScript.CoreImp.Operators
import Language.PureScript.Names
import Language.PureScript.Options
import Language.PureScript.Traversals (sndM)
import qualified Language.PureScript.Constants as C
import qualified Language.PureScript.CoreImp.AST as CI

-- |
-- Generate code in the simplified Javascript intermediate representation for all declarations in a
-- module.
--
moduleToJs :: forall m mode. (Applicative m, Monad m, MonadReader (Options mode) m, MonadSupply m)
           => Module (CI.Decl Ann) ForeignCode -> m [JS]
moduleToJs (Module coms mn imps exps foreigns decls) = do
  additional <- asks optionsAdditional
  jsImports <- T.traverse importToJs . delete (ModuleName [ProperName C.prim]) . (\\ [mn]) $ imps
  let foreigns' = mapMaybe (\(_, js, _) -> JSRaw . runForeignCode <$> js) foreigns
  jsDecls <- mapM declToJS decls
  optimized <- T.traverse optimize jsDecls
  let isModuleEmpty = null exps
  comments <- not <$> asks optionsNoComments
  let strict = JSStringLiteral "use strict"
  let header = if comments && not (null coms) then JSComment coms strict else strict
  let moduleBody = header : jsImports ++ foreigns' ++ optimized
  let exps' = JSObjectLiteral $ map (runIdent &&& JSVar . identToJs) exps
  return $ case additional of
    MakeOptions -> moduleBody ++ [JSAssignment (JSAccessor "exports" (JSVar "module")) exps']
    CompileOptions ns _ _ | not isModuleEmpty ->
      [ JSVariableIntroduction ns
                               (Just (JSBinary Or (JSVar ns) (JSObjectLiteral [])) )
      , JSAssignment (JSAccessor (moduleNameToJs mn) (JSVar ns))
                     (JSApp (JSFunction Nothing [] (JSBlock (moduleBody ++ [JSReturn exps']))) [])
      ]
    _ -> []

  where

  -- |
  -- Generates Javascript code for a module import.
  --
  importToJs :: ModuleName -> m JS
  importToJs mn' = do
    additional <- asks optionsAdditional
    let moduleBody = case additional of
          MakeOptions -> JSApp (JSVar "require") [JSStringLiteral (runModuleName mn')]
          CompileOptions ns _ _ -> JSAccessor (moduleNameToJs mn') (JSVar ns)
    return $ JSVariableIntroduction (moduleNameToJs mn') (Just moduleBody)

  -- |
  -- Generates Javascript code for a variable reference based on a PureScript
  -- identifier. The ident will be mangled if necessary to produce a valid JS
  -- identifier.
  --
  var :: Ident -> JS
  var = JSVar . identToJs

  -- |
  -- Generate Javascript for an accessor based on a PureScript identifier. If
  -- the name is not valid in Javascript (symbol based, reserved name) an
  -- indexer is returned.
  --
  accessor :: Ident -> JS -> JS
  accessor (Ident prop) = accessorString prop
  accessor (Op op) = JSIndexer (JSStringLiteral op)

  accessorString :: String -> JS -> JS
  accessorString prop | identNeedsEscaping prop = JSIndexer (JSStringLiteral prop)
                      | otherwise = JSAccessor prop

  declToJS :: CI.Decl Ann -> m JS
  declToJS (CI.VarDecl _ ident expr) =
    JSVariableIntroduction (identToJs ident) . Just <$> exprToJS expr
  declToJS (CI.Function _ ident args body) =
    JSFunction (Just $ identToJs ident)
               (identToJs `map` args) .
               JSBlock <$> mapM statmentToJS body
  declToJS (CI.Constructor (_, _, _, Just IsNewtype) _ ctor _) =
    return $ JSVariableIntroduction (identToJs ctor) (Just $
                JSObjectLiteral [("create",
                  JSFunction Nothing ["value"]
                    (JSBlock [JSReturn $ JSVar "value"]))])
  declToJS (CI.Constructor _ _ ctor []) =
    let ctor' = identToJs ctor
    in return $ iifeDecl ctor' [ JSFunction (Just ctor') [] (JSBlock [])
                               , JSAssignment (JSAccessor "value" (var ctor))
                                              (JSUnary JSNew $ JSApp (var ctor) []) ]
  declToJS (CI.Constructor (_, _, _, meta) _ ctor fields) =
    let constructor =
          let body = [ JSAssignment (accessor f (JSVar "this")) (var f) | f <- fields ]
          in JSFunction (Just $ identToJs ctor) (identToJs `map` fields) (JSBlock body)
        createFn =
          let body = JSUnary JSNew $ JSApp (var ctor) (var `map` fields)
          in foldr (\f inner -> JSFunction Nothing [identToJs f] (JSBlock [JSReturn inner])) body fields
    in return $
      if meta == Just IsTypeClassConstructor
      then constructor
      else iifeDecl (identToJs ctor) [ constructor
                                     , JSAssignment (JSAccessor "create" (var ctor)) createFn
                                     ]

  statmentToJS :: CI.Statement Ann -> m JS
  statmentToJS (CI.Expr e) = exprToJS e
  statmentToJS (CI.Decl d) = declToJS d
  statmentToJS (CI.Assignment _ assignee expr) =
    JSAssignment <$> exprToJS assignee <*> exprToJS expr
  statmentToJS (CI.Loop _ cond body) =
    JSWhile <$> exprToJS cond <*> (JSBlock <$> mapM loopStatementToJS body)
  statmentToJS (CI.IfElse _ cond thens (Just elses)) = do
    thens' <- JSBlock <$> mapM statmentToJS thens
    elses' <- JSBlock <$> mapM statmentToJS elses
    JSIfElse <$> exprToJS cond <*> pure thens' <*> pure (Just elses')
  statmentToJS (CI.IfElse _ cond thens Nothing) = do
    thens' <- JSBlock <$> mapM statmentToJS thens
    JSIfElse <$> exprToJS cond <*> pure thens' <*> pure Nothing
  statmentToJS (CI.Return _ expr) =
    JSReturn <$> exprToJS expr
  statmentToJS (CI.Throw _ msg) =
    return . JSThrow . JSUnary JSNew $ JSApp (JSVar "Error") [JSStringLiteral msg]
  statmentToJS (CI.Label _ lbl stmnt) =
    JSLabel lbl <$> statmentToJS stmnt
  statmentToJS (CI.Comment _ coms') =
    return $ JSComment coms' (JSBlock []) -- whoops

  loopStatementToJS :: CI.LoopStatement Ann -> m JS
  loopStatementToJS (CI.Break _ lbl) = return . JSBreak $ fromMaybe "" lbl
  loopStatementToJS (CI.Continue _ lbl) = return . JSContinue $ fromMaybe "" lbl
  loopStatementToJS (CI.Statement s) = statmentToJS s

  exprToJS :: CI.Expr Ann -> m JS
  exprToJS (CI.Literal _ lit) =
    literalToValueJS lit
  exprToJS (CI.Accessor _ prop expr) =
    JSIndexer <$> exprToJS prop <*> exprToJS expr
  exprToJS (CI.Indexer _ index expr) =
    JSIndexer <$> exprToJS index <*> exprToJS expr
  exprToJS (CI.AnonFunction _ args stmnts') = do
    body <- JSBlock <$> mapM statmentToJS stmnts'
    return $ JSFunction Nothing (identToJs `map` args) body
  exprToJS (CI.App _ f []) = flip JSApp [] <$> exprToJS f
  exprToJS e@CI.App{} = do
    let (f, args) = unApp e []
    args' <- mapM exprToJS args
    case f of
      CI.Var (_, _, _, Just IsNewtype) _ -> return (head args')
      CI.Var (_, _, _, Just (IsConstructor _ fields)) name | length args == length fields ->
        return $ JSUnary JSNew $ JSApp (qualifiedToJS id name) args'
      CI.Var (_, _, _, Just IsTypeClassConstructor) name ->
        return $ JSUnary JSNew $ JSApp (qualifiedToJS id name) args'
      _ -> flip (foldl (\fn a -> JSApp fn [a])) args' <$> exprToJS f
    where
    unApp :: CI.Expr Ann -> [CI.Expr Ann] -> (CI.Expr Ann, [CI.Expr Ann])
    unApp (CI.App _ val args1) args2 = unApp val (args1 ++ args2)
    unApp other args = (other, args)
  exprToJS (CI.Var (_, _, _, Just (IsConstructor _ [])) ident) =
    return $ JSAccessor "value" $ qualifiedToJS id ident
  exprToJS (CI.Var (_, _, _, Just (IsConstructor _ _)) ident) =
    return $ JSAccessor "create" $ qualifiedToJS id ident
  exprToJS (CI.Var _ ident) =
    return $ varToJs ident
<<<<<<< HEAD
  exprToJS (CI.ObjectUpdate _ obj ps) = do
    obj' <- exprToJS obj
    ps' <- mapM (sndM exprToJS) ps
    extendObj obj' ps'
  exprToJS (CI.UnaryOp _ op expr) =
    JSUnary (unaryToJS op) <$> exprToJS expr
  exprToJS (CI.BinaryOp _ op lhs rhs) =
    JSBinary op <$> exprToJS lhs <*> exprToJS rhs
  exprToJS (CI.IsTagOf _ ctor expr) =
    flip JSInstanceOf (qualifiedToJS (Ident . runProperName) ctor) <$> exprToJS expr

  unaryToJS :: UnaryOp -> JSUnaryOp
  unaryToJS Negate = JSNegate
  unaryToJS Not = JSNot
  unaryToJS BitwiseNot = JSBitwiseNot
=======
  valueToJs (Case (maybeSpan, _, _, _) values binders) = do
    vals <- mapM valueToJs values
    bindersToJs maybeSpan binders vals
  valueToJs (Let _ ds val) = do
    ds' <- concat <$> mapM bindToJs ds
    ret <- valueToJs val
    return $ JSApp (JSFunction Nothing [] (JSBlock (ds' ++ [JSReturn ret]))) []
  valueToJs (Constructor (_, _, _, Just IsNewtype) _ (ProperName ctor) _) =
    return $ JSVariableIntroduction ctor (Just $
                JSObjectLiteral [("create",
                  JSFunction Nothing ["value"]
                    (JSBlock [JSReturn $ JSVar "value"]))])
  valueToJs (Constructor _ _ (ProperName ctor) []) =
    return $ iife ctor [ JSFunction (Just ctor) [] (JSBlock [])
           , JSAssignment (JSAccessor "value" (JSVar ctor))
                (JSUnary JSNew $ JSApp (JSVar ctor) []) ]
  valueToJs (Constructor _ _ (ProperName ctor) fields) =
    let constructor =
          let body = [ JSAssignment (JSAccessor (identToJs f) (JSVar "this")) (var f) | f <- fields ]
          in JSFunction (Just ctor) (identToJs `map` fields) (JSBlock body)
        createFn =
          let body = JSUnary JSNew $ JSApp (JSVar ctor) (var `map` fields)
          in foldr (\f inner -> JSFunction Nothing [identToJs f] (JSBlock [JSReturn inner])) body fields
    in return $ iife ctor [ constructor
                          , JSAssignment (JSAccessor "create" (JSVar ctor)) createFn
                          ]
>>>>>>> 498dadce

  iife :: String -> [JS] -> JS
  iife v exprs = JSApp (JSFunction Nothing [] (JSBlock $ exprs ++ [JSReturn $ JSVar v])) []

  iifeDecl :: String -> [JS] -> JS
  iifeDecl v exprs = JSVariableIntroduction v (Just $ iife v exprs)

  literalToValueJS :: Literal (CI.Expr Ann) -> m JS
  literalToValueJS (NumericLiteral n) = return $ JSNumericLiteral n
  literalToValueJS (StringLiteral s) = return $ JSStringLiteral s
  literalToValueJS (CharLiteral c) = return $ JSStringLiteral [c]
  literalToValueJS (BooleanLiteral b) = return $ JSBooleanLiteral b
  literalToValueJS (ArrayLiteral xs) = JSArrayLiteral <$> mapM exprToJS xs
  literalToValueJS (ObjectLiteral ps) = JSObjectLiteral <$> mapM (sndM exprToJS) ps

  -- |
  -- Shallow copy an object.
  --
  extendObj :: JS -> [(String, JS)] -> m JS
  extendObj obj sts = do
    newObj <- freshName
    key <- freshName
    let
      jsKey = JSVar key
      jsNewObj = JSVar newObj
      block = JSBlock (objAssign:copy:extend ++ [JSReturn jsNewObj])
      objAssign = JSVariableIntroduction newObj (Just $ JSObjectLiteral [])
      copy = JSForIn key obj $ JSBlock [JSIfElse cond assign Nothing]
      cond = JSApp (JSAccessor "hasOwnProperty" obj) [jsKey]
      assign = JSBlock [JSAssignment (JSIndexer jsKey jsNewObj) (JSIndexer jsKey obj)]
      stToAssign (s, js) = JSAssignment (JSAccessor s jsNewObj) js
      extend = map stToAssign sts
    return $ JSApp (JSFunction Nothing [] block) []

  -- |
  -- Generate code in the simplified Javascript intermediate representation for a reference to a
  -- variable.
  --
  varToJs :: Qualified Ident -> JS
  varToJs (Qualified Nothing ident) = var ident
  varToJs qual = qualifiedToJS id qual

  -- |
  -- Generate code in the simplified Javascript intermediate representation for a reference to a
  -- variable that may have a qualified name.
  --
  qualifiedToJS :: (a -> Ident) -> Qualified a -> JS
  qualifiedToJS f (Qualified (Just (ModuleName [ProperName mn'])) a) | mn' == C.prim = JSVar . runIdent $ f a
  qualifiedToJS f (Qualified (Just mn') a) | mn /= mn' = accessor (f a) (JSVar (moduleNameToJs mn'))
<<<<<<< HEAD
  qualifiedToJS f (Qualified _ a) = JSVar $ identToJs (f a)
=======
  qualifiedToJS f (Qualified _ a) = JSVar $ identToJs (f a)

  -- |
  -- Generate code in the simplified Javascript intermediate representation for pattern match binders
  -- and guards.
  --
  bindersToJs :: Maybe SourceSpan -> [CaseAlternative Ann] -> [JS] -> m JS
  bindersToJs maybeSpan binders vals = do
    valNames <- replicateM (length vals) freshName
    let assignments = zipWith JSVariableIntroduction valNames (map Just vals)
    jss <- forM binders $ \(CaseAlternative bs result) -> do
      ret <- guardsToJs result
      go valNames ret bs
    return $ JSApp (JSFunction Nothing [] (JSBlock (assignments ++ concat jss ++ [JSThrow $ failedPatternError valNames])))
                   []
    where
      go :: [String] -> [JS] -> [Binder Ann] -> m [JS]
      go _ done [] = return done
      go (v:vs) done' (b:bs) = do
        done'' <- go vs done' bs
        binderToJs v done'' b
      go _ _ _ = error "Invalid arguments to bindersToJs"

      failedPatternError :: [String] -> JS
      failedPatternError names = JSUnary JSNew $ JSApp (JSVar "Error") [JSBinary Add (JSStringLiteral errorMessage) (JSArrayLiteral $ zipWith valueError names vals)]

      errorMessage :: String
      errorMessage = "Failed pattern match" ++ maybe "" ((" at " ++) . displaySourceSpan) maybeSpan ++ ": "

      valueError :: String -> JS -> JS
      valueError _ l@(JSNumericLiteral _) = l
      valueError _ l@(JSStringLiteral _)  = l
      valueError _ l@(JSBooleanLiteral _) = l
      valueError s _                      = JSAccessor "name" . JSAccessor "constructor" $ JSVar s

      guardsToJs :: Either [(Guard Ann, Expr Ann)] (Expr Ann) -> m [JS]
      guardsToJs (Left gs) = forM gs $ \(cond, val) -> do
        cond' <- valueToJs cond
        done  <- valueToJs val
        return $ JSIfElse cond' (JSBlock [JSReturn done]) Nothing
      guardsToJs (Right v) = return . JSReturn <$> valueToJs v

  -- |
  -- Generate code in the simplified Javascript intermediate representation for a pattern match
  -- binder.
  --
  binderToJs :: String -> [JS] -> Binder Ann -> m [JS]
  binderToJs _ done (NullBinder{}) = return done
  binderToJs varName done (LiteralBinder _ l) =
    literalToBinderJS varName done l
  binderToJs varName done (VarBinder _ ident) =
    return (JSVariableIntroduction (identToJs ident) (Just (JSVar varName)) : done)
  binderToJs varName done (ConstructorBinder (_, _, _, Just IsNewtype) _ _ [b]) =
    binderToJs varName done b
  binderToJs varName done (ConstructorBinder (_, _, _, Just (IsConstructor ctorType fields)) _ ctor bs) = do
    js <- go (zip fields bs) done
    return $ case ctorType of
      ProductType -> js
      SumType ->
        [JSIfElse (JSInstanceOf (JSVar varName) (qualifiedToJS (Ident . runProperName) ctor))
                  (JSBlock js)
                  Nothing]
    where
    go :: [(Ident, Binder Ann)] -> [JS] -> m [JS]
    go [] done' = return done'
    go ((field, binder) : remain) done' = do
      argVar <- freshName
      done'' <- go remain done'
      js <- binderToJs argVar done'' binder
      return (JSVariableIntroduction argVar (Just (JSAccessor (identToJs field) (JSVar varName))) : js)
  binderToJs _ _ b@(ConstructorBinder{}) =
    error $ "Invalid ConstructorBinder in binderToJs: " ++ show b
  binderToJs varName done (NamedBinder _ ident binder) = do
    js <- binderToJs varName done binder
    return (JSVariableIntroduction (identToJs ident) (Just (JSVar varName)) : js)

  literalToBinderJS :: String -> [JS] -> Literal (Binder Ann) -> m [JS]
  literalToBinderJS varName done (NumericLiteral num) =
    return [JSIfElse (JSBinary EqualTo (JSVar varName) (JSNumericLiteral num)) (JSBlock done) Nothing]
  literalToBinderJS varName done (CharLiteral c) =
    return [JSIfElse (JSBinary EqualTo (JSVar varName) (JSStringLiteral [c])) (JSBlock done) Nothing]
  literalToBinderJS varName done (StringLiteral str) =
    return [JSIfElse (JSBinary EqualTo (JSVar varName) (JSStringLiteral str)) (JSBlock done) Nothing]
  literalToBinderJS varName done (BooleanLiteral True) =
    return [JSIfElse (JSVar varName) (JSBlock done) Nothing]
  literalToBinderJS varName done (BooleanLiteral False) =
    return [JSIfElse (JSUnary Not (JSVar varName)) (JSBlock done) Nothing]
  literalToBinderJS varName done (ObjectLiteral bs) = go done bs
    where
    go :: [JS] -> [(String, Binder Ann)] -> m [JS]
    go done' [] = return done'
    go done' ((prop, binder):bs') = do
      propVar <- freshName
      done'' <- go done' bs'
      js <- binderToJs propVar done'' binder
      return (JSVariableIntroduction propVar (Just (accessorString prop (JSVar varName))) : js)
  literalToBinderJS varName done (ArrayLiteral bs) = do
    js <- go done 0 bs
    return [JSIfElse (JSBinary EqualTo (JSAccessor "length" (JSVar varName)) (JSNumericLiteral (Left (fromIntegral $ length bs)))) (JSBlock js) Nothing]
    where
    go :: [JS] -> Integer -> [Binder Ann] -> m [JS]
    go done' _ [] = return done'
    go done' index (binder:bs') = do
      elVar <- freshName
      done'' <- go done' (index + 1) bs'
      js <- binderToJs elVar done'' binder
      return (JSVariableIntroduction elVar (Just (JSIndexer (JSNumericLiteral (Left index)) (JSVar varName))) : js)
>>>>>>> 498dadce
<|MERGE_RESOLUTION|>--- conflicted
+++ resolved
@@ -29,18 +29,11 @@
 
 import Control.Applicative
 import Control.Arrow ((&&&))
-<<<<<<< HEAD
-import Control.Monad.Reader (MonadReader, asks)
-import Control.Monad.Supply.Class
-
-import Language.PureScript.AST.Declarations (ForeignCode(..))
-=======
 import Control.Monad (replicateM, forM)
 import Control.Monad.Reader (MonadReader, asks)
 import Control.Monad.Supply.Class
-
+import Language.PureScript.AST.Declarations (ForeignCode, runForeignCode)
 import Language.PureScript.AST.SourcePos
->>>>>>> 498dadce
 import Language.PureScript.CodeGen.JS.AST as AST
 import Language.PureScript.CodeGen.JS.Common as Common
 import Language.PureScript.CodeGen.JS.Optimizer
@@ -204,7 +197,6 @@
     return $ JSAccessor "create" $ qualifiedToJS id ident
   exprToJS (CI.Var _ ident) =
     return $ varToJs ident
-<<<<<<< HEAD
   exprToJS (CI.ObjectUpdate _ obj ps) = do
     obj' <- exprToJS obj
     ps' <- mapM (sndM exprToJS) ps
@@ -220,34 +212,6 @@
   unaryToJS Negate = JSNegate
   unaryToJS Not = JSNot
   unaryToJS BitwiseNot = JSBitwiseNot
-=======
-  valueToJs (Case (maybeSpan, _, _, _) values binders) = do
-    vals <- mapM valueToJs values
-    bindersToJs maybeSpan binders vals
-  valueToJs (Let _ ds val) = do
-    ds' <- concat <$> mapM bindToJs ds
-    ret <- valueToJs val
-    return $ JSApp (JSFunction Nothing [] (JSBlock (ds' ++ [JSReturn ret]))) []
-  valueToJs (Constructor (_, _, _, Just IsNewtype) _ (ProperName ctor) _) =
-    return $ JSVariableIntroduction ctor (Just $
-                JSObjectLiteral [("create",
-                  JSFunction Nothing ["value"]
-                    (JSBlock [JSReturn $ JSVar "value"]))])
-  valueToJs (Constructor _ _ (ProperName ctor) []) =
-    return $ iife ctor [ JSFunction (Just ctor) [] (JSBlock [])
-           , JSAssignment (JSAccessor "value" (JSVar ctor))
-                (JSUnary JSNew $ JSApp (JSVar ctor) []) ]
-  valueToJs (Constructor _ _ (ProperName ctor) fields) =
-    let constructor =
-          let body = [ JSAssignment (JSAccessor (identToJs f) (JSVar "this")) (var f) | f <- fields ]
-          in JSFunction (Just ctor) (identToJs `map` fields) (JSBlock body)
-        createFn =
-          let body = JSUnary JSNew $ JSApp (JSVar ctor) (var `map` fields)
-          in foldr (\f inner -> JSFunction Nothing [identToJs f] (JSBlock [JSReturn inner])) body fields
-    in return $ iife ctor [ constructor
-                          , JSAssignment (JSAccessor "create" (JSVar ctor)) createFn
-                          ]
->>>>>>> 498dadce
 
   iife :: String -> [JS] -> JS
   iife v exprs = JSApp (JSFunction Nothing [] (JSBlock $ exprs ++ [JSReturn $ JSVar v])) []
@@ -297,114 +261,4 @@
   qualifiedToJS :: (a -> Ident) -> Qualified a -> JS
   qualifiedToJS f (Qualified (Just (ModuleName [ProperName mn'])) a) | mn' == C.prim = JSVar . runIdent $ f a
   qualifiedToJS f (Qualified (Just mn') a) | mn /= mn' = accessor (f a) (JSVar (moduleNameToJs mn'))
-<<<<<<< HEAD
-  qualifiedToJS f (Qualified _ a) = JSVar $ identToJs (f a)
-=======
-  qualifiedToJS f (Qualified _ a) = JSVar $ identToJs (f a)
-
-  -- |
-  -- Generate code in the simplified Javascript intermediate representation for pattern match binders
-  -- and guards.
-  --
-  bindersToJs :: Maybe SourceSpan -> [CaseAlternative Ann] -> [JS] -> m JS
-  bindersToJs maybeSpan binders vals = do
-    valNames <- replicateM (length vals) freshName
-    let assignments = zipWith JSVariableIntroduction valNames (map Just vals)
-    jss <- forM binders $ \(CaseAlternative bs result) -> do
-      ret <- guardsToJs result
-      go valNames ret bs
-    return $ JSApp (JSFunction Nothing [] (JSBlock (assignments ++ concat jss ++ [JSThrow $ failedPatternError valNames])))
-                   []
-    where
-      go :: [String] -> [JS] -> [Binder Ann] -> m [JS]
-      go _ done [] = return done
-      go (v:vs) done' (b:bs) = do
-        done'' <- go vs done' bs
-        binderToJs v done'' b
-      go _ _ _ = error "Invalid arguments to bindersToJs"
-
-      failedPatternError :: [String] -> JS
-      failedPatternError names = JSUnary JSNew $ JSApp (JSVar "Error") [JSBinary Add (JSStringLiteral errorMessage) (JSArrayLiteral $ zipWith valueError names vals)]
-
-      errorMessage :: String
-      errorMessage = "Failed pattern match" ++ maybe "" ((" at " ++) . displaySourceSpan) maybeSpan ++ ": "
-
-      valueError :: String -> JS -> JS
-      valueError _ l@(JSNumericLiteral _) = l
-      valueError _ l@(JSStringLiteral _)  = l
-      valueError _ l@(JSBooleanLiteral _) = l
-      valueError s _                      = JSAccessor "name" . JSAccessor "constructor" $ JSVar s
-
-      guardsToJs :: Either [(Guard Ann, Expr Ann)] (Expr Ann) -> m [JS]
-      guardsToJs (Left gs) = forM gs $ \(cond, val) -> do
-        cond' <- valueToJs cond
-        done  <- valueToJs val
-        return $ JSIfElse cond' (JSBlock [JSReturn done]) Nothing
-      guardsToJs (Right v) = return . JSReturn <$> valueToJs v
-
-  -- |
-  -- Generate code in the simplified Javascript intermediate representation for a pattern match
-  -- binder.
-  --
-  binderToJs :: String -> [JS] -> Binder Ann -> m [JS]
-  binderToJs _ done (NullBinder{}) = return done
-  binderToJs varName done (LiteralBinder _ l) =
-    literalToBinderJS varName done l
-  binderToJs varName done (VarBinder _ ident) =
-    return (JSVariableIntroduction (identToJs ident) (Just (JSVar varName)) : done)
-  binderToJs varName done (ConstructorBinder (_, _, _, Just IsNewtype) _ _ [b]) =
-    binderToJs varName done b
-  binderToJs varName done (ConstructorBinder (_, _, _, Just (IsConstructor ctorType fields)) _ ctor bs) = do
-    js <- go (zip fields bs) done
-    return $ case ctorType of
-      ProductType -> js
-      SumType ->
-        [JSIfElse (JSInstanceOf (JSVar varName) (qualifiedToJS (Ident . runProperName) ctor))
-                  (JSBlock js)
-                  Nothing]
-    where
-    go :: [(Ident, Binder Ann)] -> [JS] -> m [JS]
-    go [] done' = return done'
-    go ((field, binder) : remain) done' = do
-      argVar <- freshName
-      done'' <- go remain done'
-      js <- binderToJs argVar done'' binder
-      return (JSVariableIntroduction argVar (Just (JSAccessor (identToJs field) (JSVar varName))) : js)
-  binderToJs _ _ b@(ConstructorBinder{}) =
-    error $ "Invalid ConstructorBinder in binderToJs: " ++ show b
-  binderToJs varName done (NamedBinder _ ident binder) = do
-    js <- binderToJs varName done binder
-    return (JSVariableIntroduction (identToJs ident) (Just (JSVar varName)) : js)
-
-  literalToBinderJS :: String -> [JS] -> Literal (Binder Ann) -> m [JS]
-  literalToBinderJS varName done (NumericLiteral num) =
-    return [JSIfElse (JSBinary EqualTo (JSVar varName) (JSNumericLiteral num)) (JSBlock done) Nothing]
-  literalToBinderJS varName done (CharLiteral c) =
-    return [JSIfElse (JSBinary EqualTo (JSVar varName) (JSStringLiteral [c])) (JSBlock done) Nothing]
-  literalToBinderJS varName done (StringLiteral str) =
-    return [JSIfElse (JSBinary EqualTo (JSVar varName) (JSStringLiteral str)) (JSBlock done) Nothing]
-  literalToBinderJS varName done (BooleanLiteral True) =
-    return [JSIfElse (JSVar varName) (JSBlock done) Nothing]
-  literalToBinderJS varName done (BooleanLiteral False) =
-    return [JSIfElse (JSUnary Not (JSVar varName)) (JSBlock done) Nothing]
-  literalToBinderJS varName done (ObjectLiteral bs) = go done bs
-    where
-    go :: [JS] -> [(String, Binder Ann)] -> m [JS]
-    go done' [] = return done'
-    go done' ((prop, binder):bs') = do
-      propVar <- freshName
-      done'' <- go done' bs'
-      js <- binderToJs propVar done'' binder
-      return (JSVariableIntroduction propVar (Just (accessorString prop (JSVar varName))) : js)
-  literalToBinderJS varName done (ArrayLiteral bs) = do
-    js <- go done 0 bs
-    return [JSIfElse (JSBinary EqualTo (JSAccessor "length" (JSVar varName)) (JSNumericLiteral (Left (fromIntegral $ length bs)))) (JSBlock js) Nothing]
-    where
-    go :: [JS] -> Integer -> [Binder Ann] -> m [JS]
-    go done' _ [] = return done'
-    go done' index (binder:bs') = do
-      elVar <- freshName
-      done'' <- go done' (index + 1) bs'
-      js <- binderToJs elVar done'' binder
-      return (JSVariableIntroduction elVar (Just (JSIndexer (JSNumericLiteral (Left index)) (JSVar varName))) : js)
->>>>>>> 498dadce
+  qualifiedToJS f (Qualified _ a) = JSVar $ identToJs (f a)