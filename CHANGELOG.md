--- conflicted
+++ resolved
@@ -12,13 +12,11 @@
 
 * Ensure unnamed instances appear in documentation (#4109 by @JordanMartinez)
 
-<<<<<<< HEAD
+* Allow fixity, kind, role declarations in REPL (#4046, @rhendric)
+
+* Pin OS versions used in CI (#4107, @f-f)
+
 * Fix UnusedName warnings for multiple non-recursive let bindings (#4114 by @nwolverson)
-=======
-* Allow fixity, kind, role declarations in REPL (#4046, @rhendric)
-
-* Pin OS versions used in CI (#4107, @f-f)
->>>>>>> 5aee79e2
 
 Internal:
 
